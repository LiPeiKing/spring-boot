plugins {
	id "org.springframework.boot.bom"
	id "org.springframework.boot.conventions"
	id "org.springframework.boot.deployed"
}

description = "Spring Boot Dependencies"

bom {
	effectiveBomArtifact()
	upgrade {
		policy = "same-major-version"
		gitHub {
			issueLabels = ["type: dependency-upgrade"]
		}
	}
	library("ActiveMQ", "5.15.12") {
		group("org.apache.activemq") {
			modules = [
				"activemq-amqp",
				"activemq-blueprint",
				"activemq-broker",
				"activemq-camel",
				"activemq-client",
				"activemq-console" {
					exclude group: "commons-logging", module: "commons-logging"
				},
				"activemq-http",
				"activemq-jaas",
				"activemq-jdbc-store",
				"activemq-jms-pool",
				"activemq-kahadb-store",
				"activemq-karaf",
				"activemq-leveldb-store" {
					exclude group: "commons-logging", module: "commons-logging"
				},
				"activemq-log4j-appender",
				"activemq-mqtt",
				"activemq-openwire-generator",
				"activemq-openwire-legacy",
				"activemq-osgi",
				"activemq-partition",
				"activemq-pool",
				"activemq-ra",
				"activemq-run",
				"activemq-runtime-config",
				"activemq-shiro",
				"activemq-spring" {
					exclude group: "commons-logging", module: "commons-logging"
				},
				"activemq-stomp",
				"activemq-web"
			]
		}
	}
	library("ANTLR2", "2.7.7") {
		group("antlr") {
			modules = [
				"antlr"
			]
		}
	}
	library("AppEngine SDK", "1.9.80") {
		group("com.google.appengine") {
			modules = [
				"appengine-api-1.0-sdk"
			]
		}
	}
	library("Artemis", "2.13.0") {
		group("org.apache.activemq") {
			modules = [
				"artemis-amqp-protocol",
				"artemis-commons" {
					exclude group: "commons-logging", module: "commons-logging"
				},
				"artemis-core-client" {
					exclude group: "org.apache.geronimo.specs", module: "geronimo-json_1.0_spec"
				},
				"artemis-jms-client" {
					exclude group: "org.apache.geronimo.specs", module: "geronimo-json_1.0_spec"
				},
				"artemis-jms-server" {
					exclude group: "org.apache.geronimo.specs", module: "geronimo-json_1.0_spec"
				},
				"artemis-journal",
				"artemis-selector",
				"artemis-server" {
					exclude group: "commons-logging", module: "commons-logging"
					exclude group: "org.apache.geronimo.specs", module: "geronimo-json_1.0_spec"
				},
				"artemis-service-extensions"
			]
		}
	}
	library("AspectJ", "1.9.5") {
		group("org.aspectj") {
			modules = [
				"aspectjrt",
				"aspectjtools",
				"aspectjweaver"
			]
		}
	}
	library("AssertJ", "3.16.1") {
		group("org.assertj") {
			modules = [
				"assertj-core"
			]
		}
	}
	library("Atomikos", "4.0.6") {
		group("com.atomikos") {
			modules = [
				"transactions-jdbc",
				"transactions-jms",
				"transactions-jta"
			]
		}
	}
	library("Awaitility", "4.0.3") {
		group("org.awaitility") {
			modules = [
				"awaitility",
				"awaitility-groovy",
				"awaitility-kotlin",
				"awaitility-scala"
			]
		}
	}
	library("Bitronix", "2.1.4") {
		group("org.codehaus.btm") {
			modules = [
				"btm"
			]
		}
	}
	library("Build Helper Maven Plugin", "3.1.0") {
		group("org.codehaus.mojo") {
			plugins = [
				"build-helper-maven-plugin"
			]
		}
	}
	library("Byte Buddy", "1.10.12") {
		group("net.bytebuddy") {
			modules = [
				"byte-buddy",
				"byte-buddy-agent"
			]
		}
	}
	library("Caffeine", "2.8.4") {
		group("com.github.ben-manes.caffeine") {
			modules = [
				"caffeine",
				"guava",
				"jcache",
				"simulator"
			]
		}
	}
	library("Cassandra Driver", "4.7.2") {
		group("com.datastax.oss") {
			imports = [
				"java-driver-bom"
			]
			modules = [
				"java-driver-core" {
 					exclude group: "org.slf4j", module: "jcl-over-slf4j"
 				}
 			]
		}
	}
	library("Classmate", "1.5.1") {
		group("com.fasterxml") {
			modules = [
				"classmate"
			]
		}
	}
	library("Commons Codec", "1.14") {
		group("commons-codec") {
			modules = [
				"commons-codec"
			]
		}
	}
	library("Commons DBCP2", "2.7.0") {
		group("org.apache.commons") {
			modules = [
				"commons-dbcp2" {
					exclude group: "commons-logging", module: "commons-logging"
				}
			]
		}
	}
	library("Commons Lang3", "3.10") {
		group("org.apache.commons") {
			modules = [
				"commons-lang3"
			]
		}
	}
	library("Commons Pool", "1.6") {
		group("commons-pool") {
			modules = [
				"commons-pool"
			]
		}
	}
	library("Commons Pool2", "2.8.0") {
		group("org.apache.commons") {
			modules = [
				"commons-pool2"
			]
		}
	}
	library("Couchbase Client", "3.0.5") {
		group("com.couchbase.client") {
			modules = [
				"java-client"
			]
		}
	}
	library("DB2 JDBC", "11.5.0.0") {
		group("com.ibm.db2") {
			modules = [
				"jcc"
			]
		}
	}
	library("Dependency Management Plugin", "1.0.9.RELEASE") {
		group("io.spring.gradle") {
			modules = [
				"dependency-management-plugin"
			]
		}
	}
	library("Derby", "10.14.2.0") {
		prohibit("[10.15,)") {
			because "it requires Java 9"
		}
		group("org.apache.derby") {
			modules = [
				"derby",
				"derbyclient"
			]
		}
	}
	library("Dropwizard Metrics", "4.1.9") {
		group("io.dropwizard.metrics") {
			imports = [
				"metrics-bom"
			]
		}
	}
	library("Ehcache", "2.10.6") {
		group("net.sf.ehcache") {
			modules = [
				"ehcache"
			]
		}
	}
	library("Ehcache3", "3.8.1") {
		group("org.ehcache") {
			modules = [
				"ehcache",
				"ehcache-clustered",
				"ehcache-transactions"
			]
		}
	}
	library("Elasticsearch", "7.7.1") {
		group("org.elasticsearch") {
			modules = [
				"elasticsearch"
			]
		}
		group("org.elasticsearch.client") {
			modules = [
				"transport",
				"elasticsearch-rest-client" {
					exclude group: "commons-logging", module: "commons-logging"
				},
				"elasticsearch-rest-high-level-client"
			]
		}
		group("org.elasticsearch.distribution.integ-test-zip") {
			modules = [
				"elasticsearch"
			]
		}
		group("org.elasticsearch.plugin") {
			modules = [
				"transport-netty4-client"
			]
		}
	}
	library("Embedded Mongo", "2.2.0") {
		group("de.flapdoodle.embed") {
			modules = [
				"de.flapdoodle.embed.mongo"
			]
		}
	}
	library("Exec Maven Plugin", "1.6.0") {
		group("org.codehaus.mojo") {
			plugins = [
				"exec-maven-plugin"
			]
		}
	}
	library("Flyway", "6.5.0") {
		group("org.flywaydb") {
			modules = [
				"flyway-core"
			]
			plugins = [
				"flyway-maven-plugin"
			]
		}
	}
	library("FreeMarker", "2.3.30") {
		group("org.freemarker") {
			modules = [
				"freemarker"
			]
		}
	}
	library("Git Commit ID Plugin", "3.0.1") {
		group("pl.project13.maven") {
			plugins = [
				"git-commit-id-plugin"
			]
		}
	}
	library("Glassfish EL", "3.0.3") {
		group("org.glassfish") {
			modules = [
				"jakarta.el"
			]
		}
	}
	library("Glassfish JAXB", "2.3.3") {
		group("org.glassfish.jaxb") {
			modules = [
				"codemodel",
				"codemodel-annotation-compiler",
				"jaxb-jxc",
				"jaxb-runtime",
				"jaxb-xjc",
				"txw2",
				"txwc2",
				"xsom"
			]
		}
	}
	library("Groovy", "2.5.12") {
		group("org.codehaus.groovy") {
			imports = [
				"groovy-bom"
			]
		}
	}
	library("Gson", "2.8.6") {
		group("com.google.code.gson") {
			modules = [
				"gson"
			]
		}
	}
	library("H2", "1.4.200") {
		group("com.h2database") {
			modules = [
				"h2"
			]
		}
	}
	library("Hamcrest", "2.2") {
		group("org.hamcrest") {
			modules = [
				"hamcrest",
				"hamcrest-core",
				"hamcrest-library"
			]
		}
	}
	library("Hazelcast", "3.12.8") {
		group("com.hazelcast") {
			modules = [
				"hazelcast",
				"hazelcast-client",
				"hazelcast-spring"
			]
		}
	}
	library("Hazelcast Hibernate5", "1.3.2") {
		group("com.hazelcast") {
			modules = [
				"hazelcast-hibernate52",
				"hazelcast-hibernate53"
			]
		}
	}
	library("Hibernate", "5.4.18.Final") {
		group("org.hibernate") {
			modules = [
				"hibernate-c3p0",
				"hibernate-core",
				"hibernate-ehcache",
				"hibernate-entitymanager",
				"hibernate-envers",
				"hibernate-hikaricp",
				"hibernate-java8",
				"hibernate-jcache",
				"hibernate-jpamodelgen",
				"hibernate-proxool",
				"hibernate-spatial",
				"hibernate-testing",
				"hibernate-vibur"
			]
		}
	}
	library("Hibernate Validator", "6.1.5.Final") {
		group("org.hibernate.validator") {
			modules = [
				"hibernate-validator",
				"hibernate-validator-annotation-processor"
			]
		}
	}
	library("HikariCP", "3.4.5") {
		group("com.zaxxer") {
			modules = [
				"HikariCP"
			]
		}
	}
	library("HSQLDB", "2.5.0") {
		group("org.hsqldb") {
			modules = [
				"hsqldb"
			]
		}
	}
	library("HtmlUnit", "2.41.0") {
		group("net.sourceforge.htmlunit") {
			modules = [
				"htmlunit" {
					exclude group: "commons-logging", module: "commons-logging"
				}
			]
		}
	}
	library("HttpAsyncClient", "4.1.4") {
		group("org.apache.httpcomponents") {
			modules = [
				"httpasyncclient" {
					exclude group: "commons-logging", module: "commons-logging"
				}
			]
		}
	}
	library("HttpClient", "4.5.12") {
		group("org.apache.httpcomponents") {
			modules = [
				"fluent-hc",
				"httpclient" {
					exclude group: "commons-logging", module: "commons-logging"
				},
				"httpclient-cache",
				"httpclient-osgi",
				"httpclient-win",
				"httpmime"
			]
		}
	}
	library("HttpCore", "4.4.13") {
		group("org.apache.httpcomponents") {
			modules = [
				"httpcore",
				"httpcore-nio"
			]
		}
	}
	library("Infinispan", "11.0.1.Final") {
		group("org.infinispan") {
			imports = [
				"infinispan-bom"
			]
		}
	}
	library("InfluxDB Java", "2.19") {
		group("org.influxdb") {
			modules = [
				"influxdb-java"
			]
		}
	}
	library("Jackson Bom", "2.11.1") {
		group("com.fasterxml.jackson") {
			imports = [
				"jackson-bom"
			]
		}
	}
	library("Jakarta Activation", "1.2.2") {
		group("com.sun.activation") {
			modules = [
				"jakarta.activation"
			]
		}
		group("jakarta.activation") {
			modules = [
				"jakarta.activation-api"
			]
		}
	}
	library("Jakarta Annotation", "1.3.5") {
		group("jakarta.annotation") {
			modules = [
				"jakarta.annotation-api"
			]
		}
	}
	library("Jakarta JMS", "2.0.3") {
		group("jakarta.jms") {
			modules = [
				"jakarta.jms-api"
			]
		}
	}
	library("Jakarta Json", "1.1.6") {
		group("jakarta.json") {
			modules = [
				"jakarta.json-api"
			]
		}
	}
	library("Jakarta Json Bind", "1.0.2") {
		group("jakarta.json.bind") {
			modules = [
				"jakarta.json.bind-api"
			]
		}
	}
	library("Jakarta Mail", "1.6.5") {
		group("jakarta.mail") {
			modules = [
				"jakarta.mail-api"
			]
		}
	}
	library("Jakarta Persistence", "2.2.3") {
		group("jakarta.persistence") {
			modules = [
				"jakarta.persistence-api"
			]
		}
	}
	library("Jakarta Servlet", "4.0.4") {
		group("jakarta.servlet") {
			modules = [
				"jakarta.servlet-api"
			]
		}
	}
	library("Jakarta Servlet JSP JSTL", "1.2.7") {
		group("jakarta.servlet.jsp.jstl") {
			modules = [
				"jakarta.servlet.jsp.jstl-api"
			]
		}
	}
	library("Jakarta Transaction", "1.3.3") {
		group("jakarta.transaction") {
			modules = [
				"jakarta.transaction-api"
			]
		}
	}
	library("Jakarta Validation", "2.0.2") {
		group("jakarta.validation") {
			modules = [
				"jakarta.validation-api"
			]
		}
	}
	library("Jakarta WebSocket", "1.1.2") {
		group("jakarta.websocket") {
			modules = [
				"jakarta.websocket-api"
			]
		}
	}
	library("Jakarta WS RS", "2.1.6") {
		group("jakarta.ws.rs") {
			modules = [
				"jakarta.ws.rs-api"
			]
		}
	}
	library("Jakarta XML Bind", "2.3.3") {
		group("jakarta.xml.bind") {
			modules = [
				"jakarta.xml.bind-api"
			]
		}
	}
	library("Jakarta XML SOAP", "1.4.2") {
		group("jakarta.xml.soap") {
			modules = [
					"jakarta.xml.soap-api"
			]
		}
	}
	library("Jakarta XML WS", "2.3.3") {
		group("jakarta.xml.ws") {
			modules = [
				"jakarta.xml.ws-api"
			]
		}
	}
	library("Janino", "3.1.2") {
		group("org.codehaus.janino") {
			modules = [
				"commons-compiler",
				"commons-compiler-jdk",
				"janino"
			]
		}
	}
	library("Javax Activation", "1.2.0") {
		group("javax.activation") {
			modules = [
				"javax.activation-api"
			]
		}
	}
	library("Javax Annotation", "1.3.2") {
		group("javax.annotation") {
			modules = [
				"javax.annotation-api"
			]
		}
	}
	library("Javax Cache", "1.1.1") {
		group("javax.cache") {
			modules = [
				"cache-api"
			]
		}
	}
	library("Javax JAXB", "2.3.1") {
		group("javax.xml.bind") {
			modules = [
				"jaxb-api"
			]
		}
	}
	library("Javax JAXWS", "2.3.1") {
		group("javax.xml.ws") {
			modules = [
				"jaxws-api"
			]
		}
	}
	library("Javax JMS", "2.0.1") {
		group("javax.jms") {
			modules = [
				"javax.jms-api"
			]
		}
	}
	library("Javax Json", "1.1.4") {
		group("javax.json") {
			modules = [
				"javax.json-api"
			]
		}
	}
	library("Javax JsonB", "1.0") {
		group("javax.json.bind") {
			modules = [
				"javax.json.bind-api"
			]
		}
	}
	library("Javax Mail", "1.6.2") {
		group("javax.mail") {
			modules = [
				"javax.mail-api"
			]
		}
	}
	library("Javax Money", "1.1") {
		group("javax.money") {
			modules = [
				"money-api"
			]
		}
	}
	library("Javax Persistence", "2.2") {
		group("javax.persistence") {
			modules = [
				"javax.persistence-api"
			]
		}
	}
	library("Javax Transaction", "1.3") {
		group("javax.transaction") {
			modules = [
				"javax.transaction-api"
			]
		}
	}
	library("Javax Validation", "2.0.1.Final") {
		group("javax.validation") {
			modules = [
				"validation-api"
			]
		}
	}
	library("Javax WebSocket", "1.1") {
		group("javax.websocket") {
			modules = [
				"javax.websocket-api"
			]
		}
	}
	library("Jaxen", "1.2.0") {
		group("jaxen") {
			modules = [
				"jaxen"
			]
		}
	}
	library("Jaybird", "3.0.9") {
		group("org.firebirdsql.jdbc") {
			modules = [
				"jaybird-jdk17",
				"jaybird-jdk18"
			]
		}
	}
	library("JBoss Logging", "3.4.1.Final") {
		group("org.jboss.logging") {
			modules = [
				"jboss-logging"
			]
		}
	}
	library("JBoss Transaction SPI", "7.6.0.Final") {
		group("org.jboss") {
			modules = [
				"jboss-transaction-spi"
			]
		}
	}
	library("JDOM2", "2.0.6") {
		group("org.jdom") {
			modules = [
				"jdom2"
			]
		}
	}
	library("Jedis", "3.3.0") {
		group("redis.clients") {
			modules = [
				"jedis"
			]
		}
	}
	library("Jersey", "2.31") {
		group("org.glassfish.jersey") {
			imports = [
				"jersey-bom"
			]
		}
	}
	library("Jetty EL", "8.5.54") {
		group("org.mortbay.jasper") {
			modules = [
				"apache-el"
			]
		}
	}
	library("Jetty JSP", "2.2.0.v201112011158") {
		group("org.eclipse.jetty.orbit") {
			modules = [
				"javax.servlet.jsp"
			]
		}
	}
	library("Jetty Reactive HTTPClient", "1.1.4") {
		group("org.eclipse.jetty") {
			modules = [
				"jetty-reactive-httpclient"
			]
		}
	}
	library("Jetty", "9.4.30.v20200611") {
		group("org.eclipse.jetty") {
			imports = [
				"jetty-bom"
			]
		}
	}
	library("JMustache", "1.15") {
		group("com.samskivert") {
			modules = [
				"jmustache"
			]
		}
	}
	library("Johnzon", "1.2.7") {
		group("org.apache.johnzon") {
			modules = [
				"johnzon-core",
				"johnzon-jaxrs",
				"johnzon-jsonb",
				"johnzon-jsonb-extras",
				"johnzon-jsonschema",
				"johnzon-mapper",
				"johnzon-websocket"
			]
			plugins = [
				"johnzon-maven-plugin"
			]
		}
	}
	library("Jolokia", "1.6.2") {
		group("org.jolokia") {
			modules = [
				"jolokia-core"
			]
		}
	}
	library("jOOQ", "3.13.2") {
		group("org.jooq") {
			modules = [
				"jooq",
				"jooq-meta",
				"jooq-codegen"
			]
			plugins = [
				"jooq-codegen-maven"
			]
		}
	}
	library("Json Path", "2.4.0") {
		group("com.jayway.jsonpath") {
			modules = [
				"json-path",
				"json-path-assert"
			]
		}
	}
	library("Json-smart", "2.3") {
		group("net.minidev") {
			modules = [
				"json-smart"
			]
		}
	}
	library("JsonAssert", "1.5.0") {
		group("org.skyscreamer") {
			modules = [
				"jsonassert"
			]
		}
	}
	library("JSTL", "1.2") {
		group("javax.servlet") {
			modules = [
				"jstl"
			]
		}
	}
	library("JTDS", "1.3.1") {
		group("net.sourceforge.jtds") {
			modules = [
				"jtds"
			]
		}
	}
	library("JUnit", "4.13") {
		group("junit") {
			modules = [
				"junit"
			]
		}
	}
	library("JUnit Jupiter", "5.6.2") {
		group("org.junit") {
			imports = [
				"junit-bom"
			]
		}
	}
	library("Kafka", "2.5.0") {
		group("org.apache.kafka") {
			modules = [
				"connect-api",
				"connect-basic-auth-extension",
				"connect-file",
				"connect-json",
				"connect-runtime",
				"connect-transforms",
				"kafka-clients",
				"kafka-log4j-appender",
				"kafka-streams",
				"kafka-streams-scala_2.12",
				"kafka-streams-scala_2.13",
				"kafka-streams-test-utils",
				"kafka-tools",
				"kafka_2.12",
				"kafka_2.13"
			]
		}
	}
	library("Kotlin", "${kotlinVersion}") {
		group("org.jetbrains.kotlin") {
			imports = [
				"kotlin-bom"
			]
			plugins = [
				"kotlin-maven-plugin"
			]
		}
	}
	library("Kotlin Coroutines", "1.3.7") {
		group("org.jetbrains.kotlinx") {
			imports = [
				"kotlinx-coroutines-bom"
			]
		}
	}
	library("Lettuce", "5.3.1.RELEASE") {
		group("io.lettuce") {
			modules = [
				"lettuce-core"
			]
		}
	}
	library("Liquibase", "3.10.0") {
		group("org.liquibase") {
			modules = [
				"liquibase-core" {
					exclude group: "ch.qos.logback", module: "logback-classic"
				}
			]
		}
	}
	library("Log4j2", "2.13.3") {
		group("org.apache.logging.log4j") {
			modules = [
				"log4j-to-slf4j"
			]
			imports = [
				"log4j-bom"
			]
		}
	}
	library("Logback", "1.2.3") {
		group("ch.qos.logback") {
			modules = [
				"logback-access",
				"logback-classic",
				"logback-core"
			]
		}
	}
	library("Lombok", "1.18.12") {
		group("org.projectlombok") {
			modules = [
				"lombok"
			]
		}
	}
	library("MariaDB", "2.6.1") {
		group("org.mariadb.jdbc") {
			modules = [
				"mariadb-java-client"
			]
		}
	}
	library("Maven AntRun Plugin", "1.8") {
		group("org.apache.maven.plugins") {
			plugins = [
				"maven-antrun-plugin"
			]
		}
	}
	library("Maven Assembly Plugin", "3.3.0") {
		group("org.apache.maven.plugins") {
			plugins = [
				"maven-assembly-plugin"
			]
		}
	}
	library("Maven Clean Plugin", "3.1.0") {
		group("org.apache.maven.plugins") {
			plugins = [
				"maven-clean-plugin"
			]
		}
	}
	library("Maven Compiler Plugin", "3.8.1") {
		group("org.apache.maven.plugins") {
			plugins = [
				"maven-compiler-plugin"
			]
		}
	}
	library("Maven Dependency Plugin", "3.1.2") {
		group("org.apache.maven.plugins") {
			plugins = [
				"maven-dependency-plugin"
			]
		}
	}
	library("Maven Deploy Plugin", "2.8.2") {
		group("org.apache.maven.plugins") {
			plugins = [
				"maven-deploy-plugin"
			]
		}
	}
	library("Maven Enforcer Plugin", "3.0.0-M3") {
		group("org.apache.maven.plugins") {
			plugins = [
				"maven-enforcer-plugin"
			]
		}
	}
	library("Maven Failsafe Plugin", "2.22.2") {
		group("org.apache.maven.plugins") {
			plugins = [
				"maven-failsafe-plugin"
			]
		}
	}
	library("Maven Help Plugin", "3.2.0") {
		group("org.apache.maven.plugins") {
			plugins = [
				"maven-help-plugin"
			]
		}
	}
	library("Maven Install Plugin", "2.5.2") {
		group("org.apache.maven.plugins") {
			plugins = [
				"maven-install-plugin"
			]
		}
	}
	library("Maven Invoker Plugin", "3.2.1") {
		group("org.apache.maven.plugins") {
			plugins = [
				"maven-invoker-plugin"
			]
		}
	}
	library("Maven Jar Plugin", "3.2.0") {
		group("org.apache.maven.plugins") {
			plugins = [
				"maven-jar-plugin"
			]
		}
	}
	library("Maven Javadoc Plugin", "3.2.0") {
		group("org.apache.maven.plugins") {
			plugins = [
				"maven-javadoc-plugin"
			]
		}
	}
	library("Maven Resources Plugin", "3.1.0") {
		group("org.apache.maven.plugins") {
			plugins = [
				"maven-resources-plugin"
			]
		}
	}
	library("Maven Shade Plugin", "3.2.4") {
		group("org.apache.maven.plugins") {
			plugins = [
				"maven-shade-plugin"
			]
		}
	}
	library("Maven Source Plugin", "3.2.1") {
		group("org.apache.maven.plugins") {
			plugins = [
				"maven-source-plugin"
			]
		}
	}
	library("Maven Surefire Plugin", "2.22.2") {
		group("org.apache.maven.plugins") {
			plugins = [
				"maven-surefire-plugin"
			]
		}
	}
	library("Maven War Plugin", "3.3.0") {
		group("org.apache.maven.plugins") {
			plugins = [
				"maven-war-plugin"
			]
		}
	}
	library("Micrometer", "1.5.2") {
		group("io.micrometer") {
			modules = [
				"micrometer-registry-stackdriver" {
					exclude group: "javax.annotation", module: "javax.annotation-api"
				}
			]
			imports = [
				"micrometer-bom"
			]
		}
	}
	library("MIMEPull", "1.9.13") {
		group("org.jvnet.mimepull") {
			modules = [
				"mimepull"
			]
		}
	}
	library("Mockito", "3.3.3") {
		group("org.mockito") {
			modules = [
				"mockito-core",
				"mockito-inline",
				"mockito-junit-jupiter"
			]
		}
	}
	library("MongoDB", "4.0.4") {
		group("org.mongodb") {
			modules = [
				"bson",
				"mongodb-driver-core",
				"mongodb-driver-legacy",
				"mongodb-driver-reactivestreams",
				"mongodb-driver-sync"
			]
		}
	}
	library("MSSQL JDBC", "7.4.1.jre8") {
		group("com.microsoft.sqlserver") {
			modules = [
				"mssql-jdbc"
			]
		}
	}
	library("MySQL", "8.0.20") {
		group("mysql") {
			modules = [
				"mysql-connector-java" {
					exclude group: "com.google.protobuf", module: "protobuf-java"
				}
			]
		}
	}
	library("NekoHTML", "1.9.22") {
		group("net.sourceforge.nekohtml") {
			modules = [
				"nekohtml"
			]
		}
	}
	library("Neo4j OGM", "3.2.12") {
		group("org.neo4j") {
			modules = [
				"neo4j-ogm-api",
				"neo4j-ogm-bolt-driver",
				"neo4j-ogm-bolt-native-types",
				"neo4j-ogm-core",
				"neo4j-ogm-embedded-driver",
				"neo4j-ogm-embedded-native-types",
				"neo4j-ogm-http-driver"
			]
		}
	}
	library("Netty", "4.1.50.Final") {
		group("io.netty") {
			imports = [
				"netty-bom"
			]
		}
	}
	library("Netty tcNative", "2.0.31.Final") {
		group("io.netty") {
			modules = [
				"netty-tcnative-boringssl-static"
			]
		}
	}
	library("NIO Multipart Parser", "1.1.0") {
		group("org.synchronoss.cloud") {
			modules = [
				"nio-multipart-parser"
			]
		}
	}
	library("OAuth2 OIDC SDK", "7.5") {
		group("com.nimbusds") {
			modules = [
				"oauth2-oidc-sdk"
			]
		}
	}
	library("OJDBC", "19.3.0.0") {
		group("com.oracle.ojdbc") {
			modules = [
				"dms",
				"ojdbc10",
				"ojdbc10_g",
				"ojdbc10dms",
				"ojdbc10dms_g",
				"ojdbc8",
				"ojdbc8_g",
				"ojdbc8dms",
				"ojdbc8dms_g",
				"ons",
				"oraclepki",
				"orai18n",
				"osdt_cert",
				"osdt_core",
				"simplefan",
				"ucp",
				"xdb",
				"xmlparserv2"
			]
		}
	}
	library("OkHttp3", "3.14.9") {
		group("com.squareup.okhttp3") {
			modules = [
				"logging-interceptor",
				"mockwebserver",
				"okcurl",
				"okhttp",
				"okhttp-dnsoverhttps",
				"okhttp-sse",
				"okhttp-testing-support",
				"okhttp-tls",
				"okhttp-urlconnection"
			]
		}
	}
	library("Oracle Database", "19.7.0.0") {
		group("com.oracle.database.jdbc") {
			imports = [
				"ojdbc-bom"
			]
		}
	}
	library("Pooled JMS", "1.1.1") {
		group("org.messaginghub") {
			modules = [
				"pooled-jms"
			]
		}
	}
	library("Postgresql", "42.2.14") {
		group("org.postgresql") {
			modules = [
				"postgresql"
			]
		}
	}
	library("Prometheus PushGateway", "0.9.0") {
		group("io.prometheus") {
			modules = [
				"simpleclient_pushgateway"
			]
		}
	}
	library("Quartz", "2.3.2") {
		group("org.quartz-scheduler") {
			modules = [
				"quartz" {
					exclude group: "com.mchange", module: "c3p0"
					exclude group: "com.zaxxer", module: "*"
				},
				"quartz-jobs"
			]
		}
	}
	library("QueryDSL", "4.3.1") {
		group("com.querydsl") {
			modules = [
				"querydsl-apt",
				"querydsl-collections",
				"querydsl-core",
				"querydsl-jpa",
				"querydsl-mongodb" {
					exclude group: "org.mongodb", module: "mongo-java-driver"
				}
			]
		}
	}
<<<<<<< HEAD
	library("R2DBC Bom", "Arabba-SR5") {
=======
	library("R2DBC Bom", "Arabba-SR6") {
>>>>>>> 50000cfb
		group("io.r2dbc") {
			imports = [
					"r2dbc-bom"
			]
		}
	}
	library("Rabbit AMQP Client", "5.9.0") {
		group("com.rabbitmq") {
			modules = [
				"amqp-client"
			]
		}
	}
	library("Reactive Streams", "1.0.3") {
		group("org.reactivestreams") {
			modules = [
				"reactive-streams"
			]
		}
	}
	library("Reactor Bom", "2020.0.0-M1") {
		group("io.projectreactor") {
			imports = [
				"reactor-bom"
			]
		}
	}
	library("REST Assured", "3.3.0") {
		group("io.rest-assured") {
			modules = [
				"json-path",
				"json-schema-validator",
				"rest-assured",
				"scala-support",
				"spring-mock-mvc",
				"spring-web-test-client",
				"xml-path"
			]
		}
	}
	library("RSocket", "1.0.1") {
		group("io.rsocket") {
			imports = [
				"rsocket-bom"
			]
		}
	}
	library("RxJava", "1.3.8") {
		group("io.reactivex") {
			modules = [
				"rxjava"
			]
		}
	}
	library("RxJava Adapter", "1.2.1") {
		group("io.reactivex") {
			modules = [
				"rxjava-reactive-streams"
			]
		}
	}
	library("RxJava2", "2.2.19") {
		group("io.reactivex.rxjava2") {
			modules = [
				"rxjava"
			]
		}
	}
	library("Spring Boot", "${version}") {
		group("org.springframework.boot") {
			modules = [
				"spring-boot",
				"spring-boot-test",
				"spring-boot-test-autoconfigure",
				"spring-boot-actuator",
				"spring-boot-actuator-autoconfigure",
				"spring-boot-autoconfigure",
				"spring-boot-autoconfigure-processor",
				"spring-boot-buildpack-platform",
				"spring-boot-configuration-metadata",
				"spring-boot-configuration-processor",
				"spring-boot-devtools",
				"spring-boot-jarmode-layertools",
				"spring-boot-loader",
				"spring-boot-loader-tools",
				"spring-boot-properties-migrator",
				"spring-boot-starter",
				"spring-boot-starter-activemq",
				"spring-boot-starter-actuator",
				"spring-boot-starter-amqp",
				"spring-boot-starter-aop",
				"spring-boot-starter-artemis",
				"spring-boot-starter-batch",
				"spring-boot-starter-cache",
				"spring-boot-starter-data-cassandra",
				"spring-boot-starter-data-cassandra-reactive",
				"spring-boot-starter-data-couchbase",
				"spring-boot-starter-data-couchbase-reactive",
				"spring-boot-starter-data-elasticsearch",
				"spring-boot-starter-data-jdbc",
				"spring-boot-starter-data-jpa",
				"spring-boot-starter-data-ldap",
				"spring-boot-starter-data-mongodb",
				"spring-boot-starter-data-mongodb-reactive",
				"spring-boot-starter-data-r2dbc",
				"spring-boot-starter-data-redis",
				"spring-boot-starter-data-redis-reactive",
				"spring-boot-starter-data-neo4j",
				"spring-boot-starter-data-rest",
				"spring-boot-starter-data-solr",
				"spring-boot-starter-freemarker",
				"spring-boot-starter-groovy-templates",
				"spring-boot-starter-hateoas",
				"spring-boot-starter-integration",
				"spring-boot-starter-jdbc",
				"spring-boot-starter-jersey",
				"spring-boot-starter-jetty",
				"spring-boot-starter-jooq",
				"spring-boot-starter-json",
				"spring-boot-starter-jta-atomikos",
				"spring-boot-starter-jta-bitronix",
				"spring-boot-starter-log4j2",
				"spring-boot-starter-logging",
				"spring-boot-starter-mail",
				"spring-boot-starter-mustache",
				"spring-boot-starter-oauth2-client",
				"spring-boot-starter-oauth2-resource-server",
				"spring-boot-starter-quartz",
				"spring-boot-starter-reactor-netty",
				"spring-boot-starter-rsocket",
				"spring-boot-starter-security",
				"spring-boot-starter-test",
				"spring-boot-starter-thymeleaf",
				"spring-boot-starter-tomcat",
				"spring-boot-starter-undertow",
				"spring-boot-starter-validation",
				"spring-boot-starter-web",
				"spring-boot-starter-webflux",
				"spring-boot-starter-websocket",
				"spring-boot-starter-web-services"
			]
			plugins = [
				"spring-boot-maven-plugin"
			]
		}
	}
	library("SAAJ Impl", "1.5.2") {
		group("com.sun.xml.messaging.saaj") {
			modules = [
				"saaj-impl"
			]
		}
	}
	library("Selenium", "3.141.59") {
		group("org.seleniumhq.selenium") {
			modules = [
				"selenium-api",
				"selenium-chrome-driver",
				"selenium-edge-driver",
				"selenium-firefox-driver",
				"selenium-ie-driver",
				"selenium-java",
				"selenium-opera-driver",
				"selenium-remote-driver",
				"selenium-safari-driver",
				"selenium-support"
			]
		}
	}
	library("Selenium HtmlUnit", "2.41.0") {
		group("org.seleniumhq.selenium") {
			modules = [
				"htmlunit-driver"
			]
		}
	}
	library("SendGrid", "4.6.0") {
		group("com.sendgrid") {
			modules = [
				"sendgrid-java"
			]
		}
	}
	library("Servlet API", "4.0.1") {
		group("javax.servlet") {
			modules = [
				"javax.servlet-api"
			]
		}
	}
	library("SLF4J", "1.7.30") {
		group("org.slf4j") {
			modules = [
				"jcl-over-slf4j",
				"jul-to-slf4j",
				"log4j-over-slf4j",
				"slf4j-api",
				"slf4j-ext",
				"slf4j-jcl",
				"slf4j-jdk14",
				"slf4j-log4j12",
				"slf4j-nop",
				"slf4j-simple"
			]
		}
	}
	library("SnakeYAML", "1.26") {
		group("org.yaml") {
			modules = [
				"snakeyaml"
			]
		}
	}
	library("Solr", "8.5.1") {
		group("org.apache.solr") {
			modules = [
				"solr-analysis-extras",
				"solr-analytics",
				"solr-cell",
				"solr-clustering",
				"solr-core",
				"solr-dataimporthandler",
				"solr-dataimporthandler-extras",
				"solr-langid",
				"solr-ltr",
				"solr-solrj" {
					exclude group: "org.slf4j", module: "jcl-over-slf4j"
				},
				"solr-test-framework",
				"solr-velocity"
			]
		}
	}
	library("Spring AMQP", "2.3.0-M1") {
		group("org.springframework.amqp") {
			modules = [
				"spring-amqp",
				"spring-rabbit",
				"spring-rabbit-junit",
				"spring-rabbit-test"
			]
		}
	}
	library("Spring Batch", "4.3.0-M1") {
		group("org.springframework.batch") {
			modules = [
				"spring-batch-core",
				"spring-batch-infrastructure",
				"spring-batch-integration",
				"spring-batch-test"
			]
		}
	}
	library("Spring Data Bom", "2020.0.0-M1") {
		group("org.springframework.data") {
			imports = [
				"spring-data-bom"
			]
		}
	}
	library("Spring Framework", "5.3.0-M1") {
		group("org.springframework") {
			imports = [
				"spring-framework-bom"
			]
		}
	}
	library("Spring HATEOAS", "1.1.0.RELEASE") {
		group("org.springframework.hateoas") {
			modules = [
				"spring-hateoas"
			]
		}
	}
	library("Spring Integration", "5.4.0-M1") {
		group("org.springframework.integration") {
			imports = [
				"spring-integration-bom"
			]
		}
	}
	library("Spring Kafka", "2.5.3.RELEASE") {
		group("org.springframework.kafka") {
			modules = [
				"spring-kafka",
				"spring-kafka-test"
			]
		}
	}
	library("Spring LDAP", "2.3.3.RELEASE") {
		group("org.springframework.ldap") {
			modules = [
				"spring-ldap-core",
				"spring-ldap-core-tiger",
				"spring-ldap-ldif-batch",
				"spring-ldap-ldif-core",
				"spring-ldap-odm",
				"spring-ldap-test"
			]
		}
	}
	library("Spring RESTDocs", "2.0.4.RELEASE") {
		group("org.springframework.restdocs") {
			modules = [
				"spring-restdocs-asciidoctor",
				"spring-restdocs-core",
				"spring-restdocs-mockmvc",
				"spring-restdocs-restassured",
				"spring-restdocs-webtestclient"
			]
		}
	}
	library("Spring Retry", "1.3.0") {
		group("org.springframework.retry") {
			modules = [
				"spring-retry"
			]
		}
	}
	library("Spring Security", "5.4.0-M1") {
		group("org.springframework.security") {
			imports = [
				"spring-security-bom"
			]
		}
	}
	library("Spring Session Bom", "2020.0.0-M1") {
		group("org.springframework.session") {
			imports = [
				"spring-session-bom"
			]
		}
	}
	library("Spring WS", "3.0.9.RELEASE") {
		group("org.springframework.ws") {
			modules = [
				"spring-ws-core",
				"spring-ws-security",
				"spring-ws-support",
				"spring-ws-test",
				"spring-xml"
			]
		}
	}
	library("SQLite JDBC", "3.32.3") {
		group("org.xerial") {
			modules = [
				"sqlite-jdbc"
			]
		}
	}
	library("Sun Mail", "1.6.5") {
		group("com.sun.mail") {
			modules = [
				"jakarta.mail"
			]
		}
	}
	library("Thymeleaf", "3.0.11.RELEASE") {
		group("org.thymeleaf") {
			modules = [
				"thymeleaf",
				"thymeleaf-spring5"
			]
		}
	}
	library("Thymeleaf Extras Data Attribute", "2.0.1") {
		group("com.github.mxab.thymeleaf.extras") {
			modules = [
				"thymeleaf-extras-data-attribute"
			]
		}
	}
	library("Thymeleaf Extras Java8Time", "3.0.4.RELEASE") {
		group("org.thymeleaf.extras") {
			modules = [
				"thymeleaf-extras-java8time"
			]
		}
	}
	library("Thymeleaf Extras SpringSecurity", "3.0.4.RELEASE") {
		group("org.thymeleaf.extras") {
			modules = [
				"thymeleaf-extras-springsecurity5"
			]
		}
	}
	library("Thymeleaf Layout Dialect", "2.4.1") {
		group("nz.net.ultraq.thymeleaf") {
			modules = [
				"thymeleaf-layout-dialect"
			]
		}
	}
	library("Tomcat", "9.0.36") {
		group("org.apache.tomcat") {
			modules = [
				"tomcat-annotations-api",
				"tomcat-jdbc",
				"tomcat-jsp-api"
			]
		}
		group("org.apache.tomcat.embed") {
			modules = [
				"tomcat-embed-core",
				"tomcat-embed-el",
				"tomcat-embed-jasper",
				"tomcat-embed-websocket"
			]
		}
	}
	library("UnboundID LDAPSDK", "4.0.14") {
		group("com.unboundid") {
			modules = [
				"unboundid-ldapsdk"
			]
		}
	}
	library("Undertow", "2.1.3.Final") {
		group("io.undertow") {
			modules = [
				"undertow-core",
				"undertow-servlet",
				"undertow-websockets-jsr"
			]
		}
	}
	library("Versions Maven Plugin", "2.7") {
		group("org.codehaus.mojo") {
			plugins = [
				"versions-maven-plugin"
			]
		}
	}
	library("WebJars HAL Browser", "3325375") {
		group("org.webjars") {
			modules = [
				"hal-browser"
			]
		}
	}
	library("WebJars Locator Core", "0.46") {
		group("org.webjars") {
			modules = [
				"webjars-locator-core"
			]
		}
	}
	library("WSDL4j", "1.6.3") {
		group("wsdl4j") {
			modules = [
				"wsdl4j"
			]
		}
	}
	library("XML Maven Plugin", "1.0.2") {
		group("org.codehaus.mojo") {
			plugins = [
				"xml-maven-plugin"
			]
		}
	}
	library("XmlUnit2", "2.7.0") {
		group("org.xmlunit") {
			modules = [
				"xmlunit-assertj",
				"xmlunit-core",
				"xmlunit-legacy",
				"xmlunit-matchers",
				"xmlunit-placeholders"
			]
		}
	}
}

generateMetadataFileForMavenPublication {
	enabled = false
}<|MERGE_RESOLUTION|>--- conflicted
+++ resolved
@@ -1306,11 +1306,7 @@
 			]
 		}
 	}
-<<<<<<< HEAD
-	library("R2DBC Bom", "Arabba-SR5") {
-=======
 	library("R2DBC Bom", "Arabba-SR6") {
->>>>>>> 50000cfb
 		group("io.r2dbc") {
 			imports = [
 					"r2dbc-bom"

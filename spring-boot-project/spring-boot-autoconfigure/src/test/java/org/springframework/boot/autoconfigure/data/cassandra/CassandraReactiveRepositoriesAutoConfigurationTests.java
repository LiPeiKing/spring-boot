--- conflicted
+++ resolved
@@ -143,15 +143,9 @@
 
 	}
 
-<<<<<<< HEAD
 	@Configuration(proxyBeanMethods = false)
-	@ComponentScan(excludeFilters = @Filter(classes = {
-			ReactiveSession.class }, type = FilterType.ASSIGNABLE_TYPE))
-=======
-	@Configuration
 	@ComponentScan(excludeFilters = @Filter(classes = { ReactiveSession.class },
 			type = FilterType.ASSIGNABLE_TYPE))
->>>>>>> 47c6bf74
 	static class TestExcludeConfiguration {
 
 	}

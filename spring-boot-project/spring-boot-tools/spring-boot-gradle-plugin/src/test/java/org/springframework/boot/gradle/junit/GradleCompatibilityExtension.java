/*
 * Copyright 2012-2020 the original author or authors.
 *
 * Licensed under the Apache License, Version 2.0 (the "License");
 * you may not use this file except in compliance with the License.
 * You may obtain a copy of the License at
 *
 *      https://www.apache.org/licenses/LICENSE-2.0
 *
 * Unless required by applicable law or agreed to in writing, software
 * distributed under the License is distributed on an "AS IS" BASIS,
 * WITHOUT WARRANTIES OR CONDITIONS OF ANY KIND, either express or implied.
 * See the License for the specific language governing permissions and
 * limitations under the License.
 */

package org.springframework.boot.gradle.junit;

import java.util.Arrays;
import java.util.List;
import java.util.stream.Stream;

import org.gradle.api.JavaVersion;
import org.junit.jupiter.api.TestTemplate;
import org.junit.jupiter.api.extension.Extension;
import org.junit.jupiter.api.extension.ExtensionContext;
import org.junit.jupiter.api.extension.TestTemplateInvocationContext;
import org.junit.jupiter.api.extension.TestTemplateInvocationContextProvider;

import org.springframework.boot.gradle.testkit.GradleBuild;
import org.springframework.boot.gradle.testkit.GradleBuildExtension;

/**
 * {@link Extension} that runs {@link TestTemplate templated tests} against multiple
 * versions of Gradle. Test classes using the extension must have a non-private and
 * non-final {@link GradleBuild} field named {@code gradleBuild}.
 *
 * @author Andy Wilkinson
 */
public final class GradleCompatibilityExtension implements TestTemplateInvocationContextProvider {

<<<<<<< HEAD
	private static final List<String> GRADLE_VERSIONS;

	static {
		JavaVersion javaVersion = JavaVersion.current();
		if (javaVersion.isCompatibleWith(JavaVersion.VERSION_14)
				|| javaVersion.isCompatibleWith(JavaVersion.VERSION_13)) {
			GRADLE_VERSIONS = Arrays.asList("6.3", "6.4.1", "6.5.1", "default");
		}
		else {
			GRADLE_VERSIONS = Arrays.asList("5.6.4", "6.3", "6.4.1", "6.5.1", "default");
		}
	}
=======
	private static final List<String> GRADLE_VERSIONS = Arrays.asList("default", "5.0", "5.1.1", "5.2.1", "5.3.1",
			"5.4.1", "5.5.1", "5.6.4", "6.0.1", "6.1.1", "6.2.2", "6.3", "6.4", "6.5.1", "6.6", "6.7-rc-1");
>>>>>>> 581190d7

	@Override
	public Stream<TestTemplateInvocationContext> provideTestTemplateInvocationContexts(ExtensionContext context) {
		return GRADLE_VERSIONS.stream().map(GradleVersionTestTemplateInvocationContext::new);
	}

	@Override
	public boolean supportsTestTemplate(ExtensionContext context) {
		return true;
	}

	private static final class GradleVersionTestTemplateInvocationContext implements TestTemplateInvocationContext {

		private final String gradleVersion;

		GradleVersionTestTemplateInvocationContext(String gradleVersion) {
			this.gradleVersion = gradleVersion;
		}

		@Override
		public String getDisplayName(int invocationIndex) {
			return "Gradle " + this.gradleVersion;
		}

		@Override
		public List<Extension> getAdditionalExtensions() {
			GradleBuild gradleBuild = new GradleBuild();
			if (!this.gradleVersion.equals("default")) {
				gradleBuild.gradleVersion(this.gradleVersion);
			}
			return Arrays.asList(new GradleBuildFieldSetter(gradleBuild), new GradleBuildExtension());
		}

	}

}<|MERGE_RESOLUTION|>--- conflicted
+++ resolved
@@ -39,23 +39,18 @@
  */
 public final class GradleCompatibilityExtension implements TestTemplateInvocationContextProvider {
 
-<<<<<<< HEAD
 	private static final List<String> GRADLE_VERSIONS;
 
 	static {
 		JavaVersion javaVersion = JavaVersion.current();
 		if (javaVersion.isCompatibleWith(JavaVersion.VERSION_14)
 				|| javaVersion.isCompatibleWith(JavaVersion.VERSION_13)) {
-			GRADLE_VERSIONS = Arrays.asList("6.3", "6.4.1", "6.5.1", "default");
+			GRADLE_VERSIONS = Arrays.asList("6.3", "6.4.1", "6.5.1", "default", "6.7-rc-1");
 		}
 		else {
-			GRADLE_VERSIONS = Arrays.asList("5.6.4", "6.3", "6.4.1", "6.5.1", "default");
+			GRADLE_VERSIONS = Arrays.asList("5.6.4", "6.3", "6.4.1", "6.5.1", "default", "6.7-rc-1");
 		}
 	}
-=======
-	private static final List<String> GRADLE_VERSIONS = Arrays.asList("default", "5.0", "5.1.1", "5.2.1", "5.3.1",
-			"5.4.1", "5.5.1", "5.6.4", "6.0.1", "6.1.1", "6.2.2", "6.3", "6.4", "6.5.1", "6.6", "6.7-rc-1");
->>>>>>> 581190d7
 
 	@Override
 	public Stream<TestTemplateInvocationContext> provideTestTemplateInvocationContexts(ExtensionContext context) {

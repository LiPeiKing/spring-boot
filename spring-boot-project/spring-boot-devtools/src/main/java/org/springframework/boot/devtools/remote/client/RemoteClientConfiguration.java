/*
 * Copyright 2012-2019 the original author or authors.
 *
 * Licensed under the Apache License, Version 2.0 (the "License");
 * you may not use this file except in compliance with the License.
 * You may obtain a copy of the License at
 *
 *      https://www.apache.org/licenses/LICENSE-2.0
 *
 * Unless required by applicable law or agreed to in writing, software
 * distributed under the License is distributed on an "AS IS" BASIS,
 * WITHOUT WARRANTIES OR CONDITIONS OF ANY KIND, either express or implied.
 * See the License for the specific language governing permissions and
 * limitations under the License.
 */

package org.springframework.boot.devtools.remote.client;

import java.net.InetSocketAddress;
import java.net.Proxy.Type;
import java.net.URL;
import java.util.Arrays;
import java.util.List;
import java.util.concurrent.ExecutorService;
import java.util.concurrent.Executors;

import org.apache.commons.logging.Log;
import org.apache.commons.logging.LogFactory;

import org.springframework.beans.factory.InitializingBean;
import org.springframework.beans.factory.annotation.Autowired;
import org.springframework.beans.factory.annotation.Value;
import org.springframework.boot.autoconfigure.condition.ConditionalOnMissingBean;
import org.springframework.boot.autoconfigure.condition.ConditionalOnProperty;
import org.springframework.boot.context.properties.EnableConfigurationProperties;
import org.springframework.boot.devtools.autoconfigure.DevToolsProperties;
import org.springframework.boot.devtools.autoconfigure.DevToolsProperties.Restart;
import org.springframework.boot.devtools.autoconfigure.OptionalLiveReloadServer;
import org.springframework.boot.devtools.autoconfigure.RemoteDevToolsProperties;
import org.springframework.boot.devtools.autoconfigure.RemoteDevToolsProperties.Proxy;
import org.springframework.boot.devtools.autoconfigure.TriggerFileFilter;
import org.springframework.boot.devtools.classpath.ClassPathChangedEvent;
import org.springframework.boot.devtools.classpath.ClassPathFileSystemWatcher;
import org.springframework.boot.devtools.classpath.ClassPathRestartStrategy;
import org.springframework.boot.devtools.classpath.PatternClassPathRestartStrategy;
import org.springframework.boot.devtools.filewatch.FileSystemWatcher;
import org.springframework.boot.devtools.filewatch.FileSystemWatcherFactory;
import org.springframework.boot.devtools.livereload.LiveReloadServer;
import org.springframework.boot.devtools.restart.DefaultRestartInitializer;
import org.springframework.boot.devtools.restart.RestartScope;
import org.springframework.boot.devtools.restart.Restarter;
import org.springframework.context.ApplicationListener;
import org.springframework.context.annotation.Bean;
import org.springframework.context.annotation.Configuration;
import org.springframework.context.support.PropertySourcesPlaceholderConfigurer;
import org.springframework.http.client.ClientHttpRequestFactory;
import org.springframework.http.client.ClientHttpRequestInterceptor;
import org.springframework.http.client.InterceptingClientHttpRequestFactory;
import org.springframework.http.client.SimpleClientHttpRequestFactory;
import org.springframework.util.Assert;
import org.springframework.util.StringUtils;

/**
 * Configuration used to connect to remote Spring Boot applications.
 *
 * @author Phillip Webb
 * @since 1.3.0
 * @see org.springframework.boot.devtools.RemoteSpringApplication
 */
@Configuration
@EnableConfigurationProperties(DevToolsProperties.class)
public class RemoteClientConfiguration implements InitializingBean {

	private static final Log logger = LogFactory.getLog(RemoteClientConfiguration.class);

	private final DevToolsProperties properties;

	@Value("${remoteUrl}")
	private String remoteUrl;

	public RemoteClientConfiguration(DevToolsProperties properties) {
		this.properties = properties;
	}

	@Bean
	public static PropertySourcesPlaceholderConfigurer propertySourcesPlaceholderConfigurer() {
		return new PropertySourcesPlaceholderConfigurer();
	}

	@Bean
	public ClientHttpRequestFactory clientHttpRequestFactory() {
		List<ClientHttpRequestInterceptor> interceptors = Arrays
				.asList(getSecurityInterceptor());
		SimpleClientHttpRequestFactory requestFactory = new SimpleClientHttpRequestFactory();
		Proxy proxy = this.properties.getRemote().getProxy();
		if (proxy.getHost() != null && proxy.getPort() != null) {
			requestFactory.setProxy(new java.net.Proxy(Type.HTTP,
					new InetSocketAddress(proxy.getHost(), proxy.getPort())));
		}
		return new InterceptingClientHttpRequestFactory(requestFactory, interceptors);
	}

	private ClientHttpRequestInterceptor getSecurityInterceptor() {
		RemoteDevToolsProperties remoteProperties = this.properties.getRemote();
		String secretHeaderName = remoteProperties.getSecretHeaderName();
		String secret = remoteProperties.getSecret();
		Assert.state(secret != null,
				"The environment value 'spring.devtools.remote.secret' "
						+ "is required to secure your connection.");
		return new HttpHeaderInterceptor(secretHeaderName, secret);
	}

	@Override
	public void afterPropertiesSet() {
		logWarnings();
	}

	private void logWarnings() {
		RemoteDevToolsProperties remoteProperties = this.properties.getRemote();
		if (!remoteProperties.getRestart().isEnabled()) {
			logger.warn("Remote restart is disabled.");
		}
		if (!this.remoteUrl.startsWith("https://")) {
			logger.warn("The connection to " + this.remoteUrl
					+ " is insecure. You should use a URL starting with 'https://'.");
		}
	}

	/**
	 * LiveReload configuration.
	 */
	@Configuration
<<<<<<< HEAD
	@ConditionalOnProperty(prefix = "spring.devtools.livereload", name = "enabled", matchIfMissing = true)
	static class LiveReloadConfiguration
			implements ApplicationListener<ClassPathChangedEvent> {
=======
	@ConditionalOnProperty(prefix = "spring.devtools.livereload", name = "enabled",
			matchIfMissing = true)
	static class LiveReloadConfiguration {
>>>>>>> 07c000c5

		@Autowired
		private DevToolsProperties properties;

		@Autowired(required = false)
		private LiveReloadServer liveReloadServer;

		@Autowired
		private ClientHttpRequestFactory clientHttpRequestFactory;

		@Value("${remoteUrl}")
		private String remoteUrl;

		private ExecutorService executor = Executors.newSingleThreadExecutor();

		@Bean
		@RestartScope
		@ConditionalOnMissingBean
		public LiveReloadServer liveReloadServer() {
			return new LiveReloadServer(this.properties.getLivereload().getPort(),
					Restarter.getInstance().getThreadFactory());
		}

		@Override
		public void onApplicationEvent(ClassPathChangedEvent event) {
			String url = this.remoteUrl + this.properties.getRemote().getContextPath();
			this.executor.execute(new DelayedLiveReloadTrigger(optionalLiveReloadServer(),
					this.clientHttpRequestFactory, url));
		}

		@Bean
		public OptionalLiveReloadServer optionalLiveReloadServer() {
			return new OptionalLiveReloadServer(this.liveReloadServer);
		}

		final ExecutorService getExecutor() {
			return this.executor;
		}

	}

	/**
	 * Client configuration for remote update and restarts.
	 */
	@Configuration
	@ConditionalOnProperty(prefix = "spring.devtools.remote.restart", name = "enabled",
			matchIfMissing = true)
	static class RemoteRestartClientConfiguration {

		@Autowired
		private DevToolsProperties properties;

		@Value("${remoteUrl}")
		private String remoteUrl;

		@Bean
		public ClassPathFileSystemWatcher classPathFileSystemWatcher() {
			DefaultRestartInitializer restartInitializer = new DefaultRestartInitializer();
			URL[] urls = restartInitializer.getInitialUrls(Thread.currentThread());
			if (urls == null) {
				urls = new URL[0];
			}
			return new ClassPathFileSystemWatcher(getFileSystemWatcherFactory(),
					classPathRestartStrategy(), urls);
		}

		@Bean
		public FileSystemWatcherFactory getFileSystemWatcherFactory() {
			return this::newFileSystemWatcher;
		}

		private FileSystemWatcher newFileSystemWatcher() {
			Restart restartProperties = this.properties.getRestart();
			FileSystemWatcher watcher = new FileSystemWatcher(true,
					restartProperties.getPollInterval(),
					restartProperties.getQuietPeriod());
			String triggerFile = restartProperties.getTriggerFile();
			if (StringUtils.hasLength(triggerFile)) {
				watcher.setTriggerFilter(new TriggerFileFilter(triggerFile));
			}
			return watcher;
		}

		@Bean
		public ClassPathRestartStrategy classPathRestartStrategy() {
			return new PatternClassPathRestartStrategy(
					this.properties.getRestart().getAllExclude());
		}

		@Bean
		public ClassPathChangeUploader classPathChangeUploader(
				ClientHttpRequestFactory requestFactory) {
			String url = this.remoteUrl + this.properties.getRemote().getContextPath()
					+ "/restart";
			return new ClassPathChangeUploader(url, requestFactory);
		}

	}

}<|MERGE_RESOLUTION|>--- conflicted
+++ resolved
@@ -130,15 +130,10 @@
 	 * LiveReload configuration.
 	 */
 	@Configuration
-<<<<<<< HEAD
-	@ConditionalOnProperty(prefix = "spring.devtools.livereload", name = "enabled", matchIfMissing = true)
+	@ConditionalOnProperty(prefix = "spring.devtools.livereload", name = "enabled",
+			matchIfMissing = true)
 	static class LiveReloadConfiguration
 			implements ApplicationListener<ClassPathChangedEvent> {
-=======
-	@ConditionalOnProperty(prefix = "spring.devtools.livereload", name = "enabled",
-			matchIfMissing = true)
-	static class LiveReloadConfiguration {
->>>>>>> 07c000c5
 
 		@Autowired
 		private DevToolsProperties properties;
